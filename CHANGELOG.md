--- conflicted
+++ resolved
@@ -2,13 +2,13 @@
 
 All notable changes to this project will be documented in this file.
 
+## [3.1.3]
+
+- Fix issue #109 find site definition from url, and find sitemap from site definition
+
 ## [3.1.2]
 
-<<<<<<< HEAD
-- Fix issue #109 find site definition from url, and find sitemap from site definition
-=======
 - Fix issue #118. Credits to [Vladimir Vedeneev](https://github.com/lanorkin)
->>>>>>> f0cb871c
 
 ## [3.1.1]
 
